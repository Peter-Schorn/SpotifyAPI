import Foundation

/**
 A Spotify ID Category, which is the identifier that appears near the beginning
 of a Spotify URI.
 
 In this URI:
 ```
 "spotify:track:6rqhFgbbKwnb9MLmUQDhG6"
 ```
 "track" is the id category.
 
<<<<<<< HEAD
 The id categories are:
 
 * `artist`
 * `album`
 * `track`
 * `playlist`
 * `show`
 * `episode`
 * `local`
 * `user`
 * `genre`
 * `ad`
 * `unknown`
 
=======
>>>>>>> 01f12f2e
 Read more at the [Spotify web API reference][1].
 
 [1]: https://developer.spotify.com/documentation/web-api/#spotify-uris-and-ids
 - tag: IDCategory
 */
public enum IDCategory: String, CaseIterable, Codable, Hashable {

    /// An artist.
    case artist
    
    /// An album.
    case album
    
    /// A track.
    case track
    
    /// A playlist.
    case playlist
    
    /// A show.
    case show
    
    /// A podcast episode.
    case episode
    
    /// See [Identifying Local Files][1].
    ///
    /// [1]: https://developer.spotify.com/documentation/general/guides/local-files-spotify-playlists/
    case local
    
    /// A Spotify user.
    case user
    
    /// A genre.
    case genre
    
    /// An ad.
    case ad
    
    /// Unknown. This should be rare.
    case unknown
 
    /**
     Creates a new instance with the specified raw value.
     
     The id categories:
     
<<<<<<< HEAD
     * `artist`
     * `album`
     * `track`
     * `playlist`
     * `show`
     * `episode`
     * `local`
     * `user`
     * `genre`
     * `ad`
     * `unknown`
=======
     * ``artist``
     * ``album``
     * ``track``
     * ``playlist``
     * ``show``
     * ``episode``
     * ``local``
     * ``user``
     * ``genre``
     * ``ad``
     * ``unknown``
>>>>>>> 01f12f2e
     
     - Parameter rawValue: The raw value for an id category. **It is**
           **case-insensitive**.
     */
    @inlinable
    public init?(rawValue: String) {
        
        let lowercasedRawValue = rawValue.lowercased()
        for category in Self.allCases {
            if category.rawValue == lowercasedRawValue {
                self = category
                return
            }
        }
        return nil
        
    }
    
}<|MERGE_RESOLUTION|>--- conflicted
+++ resolved
@@ -10,23 +10,6 @@
  ```
  "track" is the id category.
  
-<<<<<<< HEAD
- The id categories are:
- 
- * `artist`
- * `album`
- * `track`
- * `playlist`
- * `show`
- * `episode`
- * `local`
- * `user`
- * `genre`
- * `ad`
- * `unknown`
- 
-=======
->>>>>>> 01f12f2e
  Read more at the [Spotify web API reference][1].
  
  [1]: https://developer.spotify.com/documentation/web-api/#spotify-uris-and-ids
@@ -74,19 +57,6 @@
      
      The id categories:
      
-<<<<<<< HEAD
-     * `artist`
-     * `album`
-     * `track`
-     * `playlist`
-     * `show`
-     * `episode`
-     * `local`
-     * `user`
-     * `genre`
-     * `ad`
-     * `unknown`
-=======
      * ``artist``
      * ``album``
      * ``track``
@@ -98,7 +68,6 @@
      * ``genre``
      * ``ad``
      * ``unknown``
->>>>>>> 01f12f2e
      
      - Parameter rawValue: The raw value for an id category. **It is**
            **case-insensitive**.
